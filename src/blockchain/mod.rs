use log::debug;

use std::error;

use crate::{
<<<<<<< HEAD
    consensus::{Block, BlockInfo, StreamletMetadata},
    impl_vec,
    util::{
        serial::{Decodable, Encodable, ReadExt, VarInt, WriteExt},
        time::Timestamp,
    },
=======
    consensus::{Block, BlockInfo},
    util::time::Timestamp,
>>>>>>> 22be735e
    Result,
};

pub mod epoch;
pub use epoch::{Epoch, EpochItem,EpochConsensus};

pub mod blockstore;
pub use blockstore::{BlockOrderStore, BlockStore, HeaderStore};

pub mod metadatastore;
pub use metadatastore::StreamletMetadataStore;
pub use metadatastore::OuroborosMetadataStore;

pub mod nfstore;
pub use nfstore::NullifierStore;

pub mod rootstore;
pub use rootstore::RootStore;

pub mod txstore;
pub use txstore::TxStore;

/// Structure holding all sled trees that comprise the concept of Blockchain.
pub struct Blockchain {
    /// Headers sled tree
    pub headers: HeaderStore,
    /// Blocks sled tree
    pub blocks: BlockStore,
    /// Block order sled tree
    pub order: BlockOrderStore,
    /// Transactions sled tree
    pub transactions: TxStore,
    /// Ourobors metadata sled tree
    pub ouroboros_metadata: OuroborosMetadataStore,
    /// Nullifiers sled tree
    pub nullifiers: NullifierStore,
    /// Merkle roots sled tree
    pub merkle_roots: RootStore,
}

impl Blockchain {
    //FIXME why the blockchain taking genesis_data on the constructor as a hash?
    //genesis data are supposed to be a a hash?
    /// Instantiate a new `Blockchain` with the given `sled` database.
    pub fn new(db: &sled::Db, genesis_ts: Timestamp, genesis_data: blake3::Hash) -> Result<Self> {
        let headers = HeaderStore::new(db, genesis_ts, genesis_data)?;
        let blocks = BlockStore::new(db, genesis_ts, genesis_data)?;
        let order = BlockOrderStore::new(db, genesis_ts, genesis_data)?;
        let ouroboros_metadata = OuroborosMetadataStore::new(db, genesis_ts, genesis_data)?;
        let transactions = TxStore::new(db)?;
        let nullifiers = NullifierStore::new(db)?;
        let merkle_roots = RootStore::new(db)?;

<<<<<<< HEAD
        Ok(Self { blocks, order, transactions, ouroboros_metadata, nullifiers, merkle_roots })
=======
        Ok(Self {
            headers,
            blocks,
            order,
            transactions,
            streamlet_metadata,
            nullifiers,
            merkle_roots,
        })
>>>>>>> 22be735e
    }

    /// Insert a given slice of [`BlockInfo`] into the blockchain database.
    /// This functions wraps all the logic of separating the block into specific
    /// data that can be fed into the different trees of the database.
    /// Upon success, the functions returns a vector of the block hashes that
    /// were given and appended to the ledger.
    pub fn add(&self, blocks: &[BlockInfo]) -> Result<Vec<blake3::Hash>> {
        let mut ret = Vec::with_capacity(blocks.len());

        for block in blocks {
            // Store transactions
            let tx_hashes = self.transactions.insert(&block.txs)?;

            // Store header
            let headerhash = self.headers.insert(&[block.header.clone()])?;
            ret.push(headerhash[0]);

            // Store block
            let _block = Block::new(headerhash[0], tx_hashes, block.metadata.clone());
            self.blocks.insert(&[_block])?;

            // Store block order
            self.order.insert(&[block.header.slot], &[headerhash[0]])?;

<<<<<<< HEAD
            // Store ouroboros metadata
            self.ouroboros_metadata.insert(&[blockhash[0]], &[block.metadata.om.clone()])?;
=======
            // Store streamlet metadata
            self.streamlet_metadata.insert(&[headerhash[0]], &[block.sm.clone()])?;
>>>>>>> 22be735e

            // NOTE: The nullifiers and Merkle roots are applied in the state
            // transition apply function.
        }

        Ok(ret)
    }

    /// Check if the given [`BlockInfo`] is in the database and all trees.
    pub fn has_block(&self, block: &BlockInfo) -> Result<bool> {
        let blockhash = match self.order.get(&[block.header.slot], true) {
            Ok(v) => v[0].unwrap(),
            Err(_) => return Ok(false),
        };

        // TODO: Check if we have all transactions

        // Check provided info produces the same hash
        Ok(blockhash == block.header.headerhash())
    }

    /// Retrieve [`BlockInfo`]s by given hashes. Fails if any of them are not found.
    pub fn get_blocks_by_hash(&self, hashes: &[blake3::Hash]) -> Result<Vec<BlockInfo>> {
        let mut ret = Vec::with_capacity(hashes.len());

        let headers = self.headers.get(hashes, true)?;
        let blocks = self.blocks.get(hashes, true)?;
        let metadata = self.ouroboros_metadata.get(hashes, true)?;

<<<<<<< HEAD
        for (i, block) in blocks.iter().enumerate() {
            let block = block.clone().unwrap();
            // empty streamlet censensus.
            let sm = StreamletMetadata::new(vec![]);
=======
        for (i, header) in headers.iter().enumerate() {
            let header = header.clone().unwrap();
            let block = blocks[i].clone().unwrap();
            let sm = metadata[i].clone().unwrap();

>>>>>>> 22be735e
            let txs = self.transactions.get(&block.txs, true)?;
            let txs = txs.iter().map(|x| x.clone().unwrap()).collect();

            let info = BlockInfo::new(header, txs, block.metadata.clone(), sm);
            ret.push(info);
        }

        Ok(ret)
    }

    /// Retrieve [`BlockInfo`]s by given slots. Does not fail if any of them are not found.
    pub fn get_blocks_by_slot(&self, slots: &[u64]) -> Result<Vec<BlockInfo>> {
        debug!("get_blocks_by_slot(): {:?}", slots);
        let blockhashes = self.order.get(slots, false)?;

        let mut hashes = vec![];
        for i in blockhashes.into_iter().flatten() {
            hashes.push(i);
        }

        self.get_blocks_by_hash(&hashes)
    }

    /// Retrieve n blocks after given start slot.
    pub fn get_blocks_after(&self, slot: u64, n: u64) -> Result<Vec<BlockInfo>> {
        debug!("get_blocks_after(): {} -> {}", slot, n);
        let hashes = self.order.get_after(slot, n)?;
        self.get_blocks_by_hash(&hashes)
    }

    /// Retrieve the last block slot and hash.
    pub fn last(&self) -> Result<(u64, blake3::Hash)> {
        self.order.get_last()
    }
<<<<<<< HEAD

    pub fn get_last_proof_hash(&self) -> Result<blake3::Hash> {
        let (hash, om) = self.ouroboros_metadata.get_last().unwrap();
        Ok(hash)
    }

}

impl Encodable for blake3::Hash {
    fn encode<S: io::Write>(&self, mut s: S) -> Result<usize> {
        s.write_slice(self.as_bytes())?;
        Ok(32)
    }
}

impl Decodable for blake3::Hash {
    fn decode<D: io::Read>(mut d: D) -> Result<Self> {
        let mut bytes = [0u8; 32];
        d.read_slice(&mut bytes)?;
        Ok(bytes.into())
    }
}

impl_vec!(blake3::Hash);
=======
}
>>>>>>> 22be735e
<|MERGE_RESOLUTION|>--- conflicted
+++ resolved
@@ -3,17 +3,12 @@
 use std::error;
 
 use crate::{
-<<<<<<< HEAD
     consensus::{Block, BlockInfo, StreamletMetadata},
     impl_vec,
     util::{
         serial::{Decodable, Encodable, ReadExt, VarInt, WriteExt},
         time::Timestamp,
     },
-=======
-    consensus::{Block, BlockInfo},
-    util::time::Timestamp,
->>>>>>> 22be735e
     Result,
 };
 
@@ -46,6 +41,8 @@
     pub order: BlockOrderStore,
     /// Transactions sled tree
     pub transactions: TxStore,
+    /// Streamlet metadata sled tree
+    pub streamlet_metadata: StreamletMetadataStore,
     /// Ourobors metadata sled tree
     pub ouroboros_metadata: OuroborosMetadataStore,
     /// Nullifiers sled tree
@@ -62,24 +59,22 @@
         let headers = HeaderStore::new(db, genesis_ts, genesis_data)?;
         let blocks = BlockStore::new(db, genesis_ts, genesis_data)?;
         let order = BlockOrderStore::new(db, genesis_ts, genesis_data)?;
+        let streamlet_metadata = StreamletMetadataStore::new(db, genesis_ts, genesis_data)?;
         let ouroboros_metadata = OuroborosMetadataStore::new(db, genesis_ts, genesis_data)?;
         let transactions = TxStore::new(db)?;
         let nullifiers = NullifierStore::new(db)?;
         let merkle_roots = RootStore::new(db)?;
 
-<<<<<<< HEAD
-        Ok(Self { blocks, order, transactions, ouroboros_metadata, nullifiers, merkle_roots })
-=======
         Ok(Self {
             headers,
             blocks,
             order,
             transactions,
             streamlet_metadata,
+            ouroboros_metadata,
             nullifiers,
             merkle_roots,
         })
->>>>>>> 22be735e
     }
 
     /// Insert a given slice of [`BlockInfo`] into the blockchain database.
@@ -105,13 +100,12 @@
             // Store block order
             self.order.insert(&[block.header.slot], &[headerhash[0]])?;
 
-<<<<<<< HEAD
             // Store ouroboros metadata
             self.ouroboros_metadata.insert(&[blockhash[0]], &[block.metadata.om.clone()])?;
-=======
+
             // Store streamlet metadata
             self.streamlet_metadata.insert(&[headerhash[0]], &[block.sm.clone()])?;
->>>>>>> 22be735e
+
 
             // NOTE: The nullifiers and Merkle roots are applied in the state
             // transition apply function.
@@ -141,18 +135,12 @@
         let blocks = self.blocks.get(hashes, true)?;
         let metadata = self.ouroboros_metadata.get(hashes, true)?;
 
-<<<<<<< HEAD
-        for (i, block) in blocks.iter().enumerate() {
-            let block = block.clone().unwrap();
-            // empty streamlet censensus.
-            let sm = StreamletMetadata::new(vec![]);
-=======
+
         for (i, header) in headers.iter().enumerate() {
             let header = header.clone().unwrap();
             let block = blocks[i].clone().unwrap();
             let sm = metadata[i].clone().unwrap();
 
->>>>>>> 22be735e
             let txs = self.transactions.get(&block.txs, true)?;
             let txs = txs.iter().map(|x| x.clone().unwrap()).collect();
 
@@ -187,31 +175,10 @@
     pub fn last(&self) -> Result<(u64, blake3::Hash)> {
         self.order.get_last()
     }
-<<<<<<< HEAD
 
     pub fn get_last_proof_hash(&self) -> Result<blake3::Hash> {
         let (hash, om) = self.ouroboros_metadata.get_last().unwrap();
         Ok(hash)
     }
 
-}
-
-impl Encodable for blake3::Hash {
-    fn encode<S: io::Write>(&self, mut s: S) -> Result<usize> {
-        s.write_slice(self.as_bytes())?;
-        Ok(32)
-    }
-}
-
-impl Decodable for blake3::Hash {
-    fn decode<D: io::Read>(mut d: D) -> Result<Self> {
-        let mut bytes = [0u8; 32];
-        d.read_slice(&mut bytes)?;
-        Ok(bytes.into())
-    }
-}
-
-impl_vec!(blake3::Hash);
-=======
-}
->>>>>>> 22be735e
+}