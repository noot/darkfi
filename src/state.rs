<<<<<<< HEAD
use bellman::groth16;
use bls12_381::Bls12;
=======
use std::fmt;

>>>>>>> 7fc6bb91
use log::debug;

use crate::{
    crypto::{
        coin::Coin, merkle_node2::MerkleNode, note::EncryptedNote, nullifier::Nullifier,
        proof::VerifyingKey, schnorr,
    },
    tx::Transaction,
    types::{DrkCoinBlind, DrkPublicKey, DrkSecretKey, DrkSerial, DrkTokenId, DrkValueBlind},
};

pub trait ProgramState {
    fn is_valid_cashier_public_key(&self, public: &schnorr::PublicKey) -> bool;
    fn is_valid_merkle(&self, merkle: &MerkleNode) -> bool;
    fn nullifier_exists(&self, nullifier: &Nullifier) -> bool;

    fn mint_vk(&self) -> &VerifyingKey;
    fn spend_vk(&self) -> &VerifyingKey;
}

pub struct StateUpdate {
    pub nullifiers: Vec<Nullifier>,
    pub coins: Vec<Coin>,
    pub enc_notes: Vec<EncryptedNote>,
}

pub type VerifyResult<T> = std::result::Result<T, VerifyFailed>;

#[derive(Debug, Clone, thiserror::Error)]
pub enum VerifyFailed {
    #[error("Invalid cashier public key for clear input {0}")]
    InvalidCashierKey(usize),
    #[error("Invalid merkle root for input {0}")]
    InvalidMerkle(usize),
    #[error("Duplicate nullifier for input {0}")]
    DuplicateNullifier(usize),
    #[error("Spend proof for input {0}")]
    SpendProof(usize),
    #[error("Mint proof for input {0}")]
    MintProof(usize),
    #[error("Invalid signature for clear input {0}")]
    ClearInputSignature(usize),
    #[error("Invalid signature for input {0}")]
    InputSignature(usize),
    #[error("Money in does not match money out (value commits)")]
    MissingFunds,
    #[error("Assets don't match some inputs or outputs (token commits)")]
    AssetMismatch,
}

<<<<<<< HEAD
pub fn state_transition<S: ProgramState>(
    state: &S,
    tx: tx::Transaction,
) -> VerifyResult<StateUpdate> {
=======
impl std::error::Error for VerifyFailed {}

impl fmt::Display for VerifyFailed {
    fn fmt(&self, f: &mut fmt::Formatter) -> std::fmt::Result {
        match *self {
            VerifyFailed::InvalidCashierKey(i) => {
                write!(f, "Invalid cashier public key for clear input {}", i)
            }
            VerifyFailed::InvalidMerkle(i) => {
                write!(f, "Invalid merkle root for input {}", i)
            }
            VerifyFailed::DuplicateNullifier(i) => {
                write!(f, "Duplicate nullifier for input {}", i)
            }
            VerifyFailed::SpendProof(i) => write!(f, "Spend proof for input {}", i),
            VerifyFailed::MintProof(i) => write!(f, "Mint proof for input {}", i),
            VerifyFailed::ClearInputSignature(i) => {
                write!(f, "Invalid signature for clear input {}", i)
            }
            VerifyFailed::InputSignature(i) => write!(f, "Invalid signature for input {}", i),
            VerifyFailed::MissingFunds => {
                f.write_str("Money in does not match money out (value commits)")
            }
            VerifyFailed::AssetMismatch => {
                f.write_str("Assets don't match some inputs or outputs (token commits)")
            }
        }
    }
}

pub fn state_transition<S: ProgramState>(state: &S, tx: Transaction) -> VerifyResult<StateUpdate> {
>>>>>>> 7fc6bb91
    // Check deposits are legit

    debug!(target: "STATE TRANSITION", "iterate clear_inputs");

    for (i, input) in tx.clear_inputs.iter().enumerate() {
        // Check the public key in the clear inputs
        // It should be a valid public key for the cashier

        if !state.is_valid_cashier_public_key(&input.signature_public) {
            log::error!(target: "STATE TRANSITION", "Not valid cashier public key");
            return Err(VerifyFailed::InvalidCashierKey(i));
        }
    }

    debug!(target: "STATE TRANSITION", "iterate inputs");

    for (i, input) in tx.inputs.iter().enumerate() {
        let merkle = &input.revealed.merkle_root;

        // Merkle is used to know whether this is a coin that existed
        // in a previous state.
        if !state.is_valid_merkle(merkle) {
            return Err(VerifyFailed::InvalidMerkle(i));
        }

        // The nullifiers should not already exist
        // It is double spend protection.
        let nullifier = &input.revealed.nullifier;

        if state.nullifier_exists(nullifier) {
            return Err(VerifyFailed::DuplicateNullifier(i));
        }
    }

    debug!(target: "STATE TRANSITION", "Check the tx Verifies correctly");
    // Check the tx verifies correctly
    tx.verify(state.mint_vk(), state.spend_vk())?;

    let mut nullifiers = vec![];
    for input in tx.inputs {
        nullifiers.push(input.revealed.nullifier);
    }

    // Newly created coins for this tx
    let mut coins = vec![];
    let mut enc_notes = vec![];
    for output in tx.outputs {
        // Gather all the coins
        coins.push(Coin(output.revealed.coin.clone()));
        enc_notes.push(output.enc_note);
    }

    Ok(StateUpdate {
        nullifiers,
        coins,
        enc_notes,
    })
}<|MERGE_RESOLUTION|>--- conflicted
+++ resolved
@@ -1,10 +1,5 @@
-<<<<<<< HEAD
-use bellman::groth16;
-use bls12_381::Bls12;
-=======
 use std::fmt;
 
->>>>>>> 7fc6bb91
 use log::debug;
 
 use crate::{
@@ -55,12 +50,6 @@
     AssetMismatch,
 }
 
-<<<<<<< HEAD
-pub fn state_transition<S: ProgramState>(
-    state: &S,
-    tx: tx::Transaction,
-) -> VerifyResult<StateUpdate> {
-=======
 impl std::error::Error for VerifyFailed {}
 
 impl fmt::Display for VerifyFailed {
@@ -92,7 +81,6 @@
 }
 
 pub fn state_transition<S: ProgramState>(state: &S, tx: Transaction) -> VerifyResult<StateUpdate> {
->>>>>>> 7fc6bb91
     // Check deposits are legit
 
     debug!(target: "STATE TRANSITION", "iterate clear_inputs");
