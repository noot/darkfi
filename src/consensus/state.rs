// TODO: Use sets instead of vectors where possible.
use std::{
    collections::{hash_map::DefaultHasher, BTreeMap},
    hash::{Hash, Hasher},
    time::Duration,
};

use async_std::sync::{Arc, Mutex, RwLock};
use chrono::{NaiveDateTime, Utc};
use incrementalmerkletree::{bridgetree::BridgeTree, Tree};
use lazy_init::Lazy;
use log::{debug, error, info, warn};
use rand::rngs::OsRng;

use super::{
<<<<<<< HEAD
    Block, BlockInfo, BlockProposal, Metadata, Participant, ProposalChain, StreamletMetadata, Vote, TransactionLeadProof,
=======
    Block, BlockInfo, BlockProposal, Header, Metadata, Participant, ProposalChain,
    StreamletMetadata, Vote,
>>>>>>> 22be735e
};
use crate::{
    blockchain::Blockchain,
    crypto::{
        address::Address,
        constants::MERKLE_DEPTH,
        keypair::{PublicKey, SecretKey},
        merkle_node::MerkleNode,
        schnorr::{SchnorrPublic, SchnorrSecret},
    },
    net,
    node::{
        state::{state_transition, ProgramState, StateUpdate},
        Client, MemoryState, State,
    },
    tx::Transaction,
    util::{
        serial::{serialize, Encodable, SerialDecodable, SerialEncodable},
        time::Timestamp,
    },
    Result,
};

/// `2 * DELTA` represents slot time
pub const DELTA: u64 = 20;
/// Slots in an epoch
pub const EPOCH_SLOTS: u64 = 10;
/// Quarantine duration, in slots
pub const QUARANTINE_DURATION: u64 = 5;

/// This struct represents the information required by the consensus algorithm
#[derive(Debug, Clone, SerialEncodable, SerialDecodable)]
pub struct ConsensusState {
    /// Genesis block creation timestamp
    pub genesis_ts: Timestamp,
    /// Genesis block hash
    pub genesis_block: blake3::Hash,
    /// Fork chains containing block proposals
    pub proposals: Vec<ProposalChain>,
    /// Orphan votes pool, in case a vote reaches a node before the
    /// corresponding block
    pub orphan_votes: Vec<Vote>,
    /// Validators currently participating in the consensus
    pub participants: BTreeMap<Address, Participant>,
    /// Validators to be added on the next slot as participants
    pub pending_participants: Vec<Participant>,
    /// Last slot participants where refreshed
    pub refreshed: u64,
}

impl ConsensusState {
    pub fn new(genesis_ts: Timestamp, genesis_data: blake3::Hash) -> Result<Self> {
        let genesis_block =
            blake3::hash(&serialize(&Block::genesis_block(genesis_ts, genesis_data)));

        Ok(Self {
            genesis_ts,
            genesis_block,
            proposals: vec![],
            orphan_votes: vec![],
            participants: BTreeMap::new(),
            pending_participants: vec![],
            refreshed: 0,
        })
    }
}

/// Auxiliary structure used for consensus syncing.
#[derive(Debug, SerialEncodable, SerialDecodable)]
pub struct ConsensusRequest {
    /// Validator wallet address
    pub address: Address,
}

impl net::Message for ConsensusRequest {
    fn name() -> &'static str {
        "consensusrequest"
    }
}

/// Auxiliary structure used for consensus syncing.
#[derive(Debug, Clone, SerialEncodable, SerialDecodable)]
pub struct ConsensusResponse {
    /// Hot/live data used by the consensus algorithm
    pub consensus: ConsensusState,
}

impl net::Message for ConsensusResponse {
    fn name() -> &'static str {
        "consensusresponse"
    }
}

/// Atomic pointer to validator state.
pub type ValidatorStatePtr = Arc<RwLock<ValidatorState>>;

/// This struct represents the state of a validator node.
pub struct ValidatorState {
    /// Node wallet address
    pub address: Address,
    /// Secret key, to sign messages
    pub secret: SecretKey,
    /// Node public key
    pub public: PublicKey,
    /// Hot/Live data used by the consensus algorithm
    pub consensus: ConsensusState,
    /// Canonical (finalized) blockchain
    pub blockchain: Blockchain,
    /// Canonical state machine
    pub state_machine: Arc<Mutex<State>>,
    /// Client providing wallet access
    pub client: Arc<Client>,
    /// Pending transactions
    pub unconfirmed_txs: Vec<Transaction>,
    /// Participating start slot
    pub participating: Option<u64>,
}

impl ValidatorState {
    pub async fn new(
        db: &sled::Db, // <-- TODO: Avoid this with some wrapping, sled should only be in blockchain
        genesis_ts: Timestamp,
        genesis_data: blake3::Hash,
        client: Arc<Client>,
        cashier_pubkeys: Vec<PublicKey>,
        faucet_pubkeys: Vec<PublicKey>,
    ) -> Result<ValidatorStatePtr> {
        let secret = SecretKey::random(&mut OsRng);
        let public = PublicKey::from_secret(secret);
        let consensus = ConsensusState::new(genesis_ts, genesis_data)?;
        let blockchain = Blockchain::new(db, genesis_ts, genesis_data)?;
        let unconfirmed_txs = vec![];
        let participating = None;

        let address = client.wallet.get_default_address().await?;
        let state_machine = Arc::new(Mutex::new(State {
            tree: client.get_tree().await?,
            merkle_roots: blockchain.merkle_roots.clone(),
            nullifiers: blockchain.nullifiers.clone(),
            cashier_pubkeys,
            faucet_pubkeys,
            mint_vk: Lazy::new(),
            burn_vk: Lazy::new(),
        }));

        // Create zk proof verification keys
        let _ = state_machine.lock().await.mint_vk();
        let _ = state_machine.lock().await.burn_vk();

        let state = Arc::new(RwLock::new(ValidatorState {
            address,
            secret,
            public,
            consensus,
            blockchain,
            state_machine,
            client,
            unconfirmed_txs,
            participating,
        }));

        Ok(state)
    }

    /// The node retrieves a transaction, validates its state transition,
    /// and appends it to the unconfirmed transactions list.
    pub async fn append_tx(&mut self, tx: Transaction) -> bool {
        let tx_hash = blake3::hash(&serialize(&tx));
        let tx_in_txstore = match self.blockchain.transactions.contains(&tx_hash) {
            Ok(v) => v,
            Err(e) => {
                error!("append_tx(): Failed querying txstore: {}", e);
                return false
            }
        };

        if self.unconfirmed_txs.contains(&tx) || tx_in_txstore {
            debug!("append_tx(): We have already seen this tx.");
            return false
        }

        debug!("append_tx(): Starting state transition validation");
        let canon_state_clone = self.state_machine.lock().await.clone();
        let mem_state = MemoryState::new(canon_state_clone);
        match self.validate_state_transitions(mem_state, &[tx.clone()]) {
            Ok(_) => debug!("append_tx(): State transition valid"),
            Err(e) => {
                warn!("append_tx(): State transition fail: {}", e);
                return false
            }
        }

        debug!("append_tx(): Appended tx to mempool");
        self.unconfirmed_txs.push(tx);
        true
    }

    /// Calculates the epoch of the provided slot.
    /// Epoch duration is configured using the `EPOCH_SLOTS` value.
    pub fn slot_epoch(&self, slot: u64) -> u64 {
        slot / EPOCH_SLOTS
    }

    /// Calculates current slot, based on elapsed time from the genesis block.
    /// Slot duration is configured using the `DELTA` value.
    pub fn current_slot(&self) -> u64 {
        self.consensus.genesis_ts.elapsed() / (2 * DELTA)
    }

    /// Finds the last slot a proposal or block was generated.
    pub fn last_slot(&self) -> Result<u64> {
        let mut slot = 0;
        for chain in &self.consensus.proposals {
            for proposal in &chain.proposals {
                if proposal.block.header.slot > slot {
                    slot = proposal.block.header.slot;
                }
            }
        }

        // We return here in case proposals exist,
        // so we don't query the sled database.
        if slot > 0 {
            return Ok(slot)
        }

        let (last_slot, _) = self.blockchain.last()?;
        Ok(last_slot)
    }

    /// Calculates seconds until next slot starting time.
    /// Slots durationis configured using the delta value.
    pub fn next_slot_start(&self) -> Duration {
        let start_time = NaiveDateTime::from_timestamp(self.consensus.genesis_ts.0, 0);
        let current_slot = self.current_slot() + 1;
        let next_slot_start = (current_slot * (2 * DELTA)) + (start_time.timestamp() as u64);
        let next_slot_start = NaiveDateTime::from_timestamp(next_slot_start as i64, 0);
        let current_time = NaiveDateTime::from_timestamp(Utc::now().timestamp(), 0);
        let diff = next_slot_start - current_time;

        Duration::new(diff.num_seconds().try_into().unwrap(), 0)
    }

    /// Set participating slot to next.
    pub fn set_participating(&mut self) -> Result<()> {
        self.participating = Some(self.current_slot() + 1);
        Ok(())
    }

    /// Find slot leader, using a simple hash method.
    /// Leader calculation is based on how many nodes are participating
    /// in the network.
    pub fn slot_leader(&mut self) -> Participant {
        let slot = self.current_slot();
        // DefaultHasher is used to hash the slot number
        // because it produces a number string which then can be modulated by the len.
        // blake3 produces alphanumeric
        let mut hasher = DefaultHasher::new();
        slot.hash(&mut hasher);
        let pos = hasher.finish() % (self.consensus.participants.len() as u64);
        // Since BTreeMap orders by key in asceding order, each node will have
        // the same key in calculated position.
        self.consensus.participants.iter().nth(pos as usize).unwrap().1.clone()
    }

    /// Check if we're the current slot leader
    pub fn is_slot_leader(&mut self) -> bool {
        let address = self.address;
        address == self.slot_leader().address
    }

    /// Generate a block proposal for the current slot, containing all
    /// unconfirmed transactions. Proposal extends the longest notarized fork
    /// chain the node is holding.
    pub fn propose(&self) -> Result<Option<BlockProposal>> {
        let slot = self.current_slot();
        let (prev_hash, index) = self.longest_notarized_chain_last_hash().unwrap();
        let unproposed_txs = self.unproposed_txs(index);

<<<<<<< HEAD
        let eta : [u8;32] = *blake3::hash(b"let there be dark!").as_bytes();
        let empty_lead_proof = TransactionLeadProof::default();
        let metadata = Metadata::new(
            Timestamp::current_time(),
            // empty seed
            eta,
            empty_lead_proof,
        );
=======
        let mut tree = BridgeTree::<MerkleNode, MERKLE_DEPTH>::new(100);
        for tx in &unproposed_txs {
            for output in &tx.outputs {
                tree.append(&MerkleNode::from_coin(&output.revealed.coin));
                tree.witness();
            }
        }
        let root = tree.root(0).unwrap();

        let header =
            Header::new(prev_hash, self.slot_epoch(slot), slot, Timestamp::current_time(), root);

        let signed_proposal = self.secret.sign(&header.headerhash().as_bytes()[..]);

        let metadata =
            Metadata::new(String::from("proof"), String::from("r"), signed_proposal, self.address);
>>>>>>> 22be735e

        let sm = StreamletMetadata::new(self.consensus.participants.values().cloned().collect());

        Ok(Some(BlockProposal::new(header, unproposed_txs, metadata, sm)))
    }

    /// Retrieve all unconfirmed transactions not proposed in previous blocks
    /// of provided index chain.
    pub fn unproposed_txs(&self, index: i64) -> Vec<Transaction> {
        let mut unproposed_txs = self.unconfirmed_txs.clone();

        // If index is -1 (canonical blockchain) a new fork will be generated,
        // therefore all unproposed transactions can be included in the proposal.
        if index == -1 {
            return unproposed_txs
        }

        // We iterate over the fork chain proposals to find already proposed
        // transactions and remove them from the local unproposed_txs vector.
        let chain = &self.consensus.proposals[index as usize];
        for proposal in &chain.proposals {
            for tx in &proposal.block.txs {
                if let Some(pos) = unproposed_txs.iter().position(|txs| *txs == *tx) {
                    unproposed_txs.remove(pos);
                }
            }
        }

        unproposed_txs
    }

    /// Finds the longest fully notarized blockchain the node holds and
    /// returns the last block hash and the chain index.
    pub fn longest_notarized_chain_last_hash(&self) -> Result<(blake3::Hash, i64)> {
        let mut longest_notarized_chain: Option<ProposalChain> = None;
        let mut length = 0;
        let mut index = -1;

        if !self.consensus.proposals.is_empty() {
            for (i, chain) in self.consensus.proposals.iter().enumerate() {
                if chain.notarized() && chain.proposals.len() > length {
                    longest_notarized_chain = Some(chain.clone());
                    length = chain.proposals.len();
                    index = i as i64;
                }
            }
        }

        let hash = match longest_notarized_chain {
            Some(chain) => chain.proposals.last().unwrap().block.header.headerhash(),
            None => self.blockchain.last()?.1,
        };

        Ok((hash, index))
    }

    /// Receive the proposed block, verify its sender (slot leader),
    /// and proceed with voting on it.
    pub async fn receive_proposal(&mut self, proposal: &BlockProposal) -> Result<Option<Vote>> {
        // Node hasn't started participating
        match self.participating {
            Some(start) => {
                if self.current_slot() < start {
                    return Ok(None)
                }
            }
            None => return Ok(None),
        }

        // Node refreshes participants records
        self.refresh_participants()?;

        let leader = self.slot_leader();
        if leader.address != proposal.block.metadata.address {
            warn!(
                "Received proposal not from slot leader ({}), but from ({})",
                leader.address, proposal.block.metadata.address
            );
            return Ok(None)
        }

        if !leader.public_key.verify(
            proposal.block.header.headerhash().as_bytes(),
            &proposal.block.metadata.signature,
        ) {
            warn!("Proposer ({}) signature could not be verified", proposal.block.metadata.address);
            return Ok(None)
        }

        self.vote(proposal).await
    }

    /// Given a proposal, the node finds which blockchain it extends.
    /// If the proposal extends the canonical blockchain, a new fork chain
    /// is created. The node votes on the proposal only if it extends the
    /// longest notarized fork chain it has seen and its state transition is valid.
    pub async fn vote(&mut self, proposal: &BlockProposal) -> Result<Option<Vote>> {
        let mut proposal = proposal.clone();

        // Generate proposal hash
        let proposal_hash = proposal.block.header.headerhash();

        // Add orphan votes
        let mut orphans = Vec::new();
        for vote in self.consensus.orphan_votes.iter() {
            if vote.proposal == proposal_hash {
                proposal.block.sm.votes.push(vote.clone());
                orphans.push(vote.clone());
            }
        }

        for vote in orphans {
            self.consensus.orphan_votes.retain(|v| *v != vote);
        }

        let index = self.find_extended_chain_index(&proposal)?;

        if index == -2 {
            return Ok(None)
        }

        let chain = match index {
            -1 => {
                let pc = ProposalChain::new(self.consensus.genesis_block, proposal.clone());
                self.consensus.proposals.push(pc);
                self.consensus.proposals.last().unwrap()
            }
            _ => {
                self.consensus.proposals[index as usize].add(&proposal);
                &self.consensus.proposals[index as usize]
            }
        };

        if !self.extends_notarized_chain(chain) {
            debug!("vote(): Proposal does not extend notarized chain");
            return Ok(None)
        }

        debug!("vote(): Starting state transition validation");
        let canon_state_clone = self.state_machine.lock().await.clone();
        let mem_state = MemoryState::new(canon_state_clone);

        match self.validate_state_transitions(mem_state, &proposal.block.txs) {
            Ok(_) => {
                debug!("vote(): State transition valid")
            }
            Err(e) => {
                warn!("vote(): State transition fail: {}", e);
                return Ok(None)
            }
        }

        let signed_hash = self.secret.sign(&serialize(&proposal_hash));
        Ok(Some(Vote::new(signed_hash, proposal_hash, proposal.block.header.slot, self.address)))
    }

    /// Verify if the provided chain is notarized excluding the last block.
    pub fn extends_notarized_chain(&self, chain: &ProposalChain) -> bool {
        for proposal in &chain.proposals[..(chain.proposals.len() - 1)] {
            if !proposal.block.sm.notarized {
                return false
            }
        }

        true
    }

    /// Given a proposal, find the index of the chain it extends.
    pub fn find_extended_chain_index(&mut self, proposal: &BlockProposal) -> Result<i64> {
        let mut fork = None;
        for (index, chain) in self.consensus.proposals.iter().enumerate() {
            let last = chain.proposals.last().unwrap();
            let hash = last.block.header.headerhash();
            if proposal.block.header.state == hash &&
                proposal.block.header.slot > last.block.header.slot
            {
                return Ok(index as i64)
            }

            if proposal.block.header.state == last.block.header.state &&
                proposal.block.header.slot == last.block.header.slot
            {
                debug!("find_extended_chain_index(): Proposal already received");
                return Ok(-2)
            }

            if proposal.block.header.state == last.block.header.state &&
                proposal.block.header.slot > last.block.header.slot
            {
                fork = Some(chain.clone());
            }
        }

        match fork {
            Some(mut chain) => {
                debug!("Proposal to fork a forkchain was received.");
                chain.proposals.pop(); // removing last block to create the fork
                if !chain.proposals.is_empty() {
                    // if len is 0 we will verify against blockchain last block
                    self.consensus.proposals.push(chain);
                    return Ok(self.consensus.proposals.len() as i64 - 1)
                }
            }
            None => (),
        }

        let (last_slot, last_block) = self.blockchain.last()?;
        if proposal.block.header.state != last_block || proposal.block.header.slot <= last_slot {
            debug!("find_extended_chain_index(): Proposal doesn't extend any known chain");
            return Ok(-2)
        }

        Ok(-1)
    }

    /// Receive a vote for a proposal.
    /// First, sender is verified using their public key.
    /// The proposal is then searched for in the node's fork chains.
    /// If the vote wasn't received before, it is appended to the proposal
    /// votes list.
    /// When a node sees 2n/3 votes for a proposal, it notarizes it.
    /// When a proposal gets notarized, the transactions it contains are
    /// removed from the node's unconfirmed tx list.
    /// Finally, we check if the notarization of the proposal can finalize
    /// parent proposals in its chain.
    pub async fn receive_vote(&mut self, vote: &Vote) -> Result<(bool, Option<Vec<BlockInfo>>)> {
        let current_slot = self.current_slot();
        // Node hasn't started participating
        match self.participating {
            Some(start) => {
                if current_slot < start {
                    return Ok((false, None))
                }
            }
            None => return Ok((false, None)),
        }

        // Node refreshes participants records
        self.refresh_participants()?;
        let node_count = self.consensus.participants.len();

        // Checking that the voter can actually vote.
        match self.consensus.participants.get(&vote.address) {
            Some(participant) => {
                let mut participant = participant.clone();
                let va = vote.address;
                if current_slot <= participant.joined {
                    warn!("consensus: Voter ({}) joined after current slot.", va);
                    return Ok((false, None))
                }

                let mut encoded_proposal = vec![];

                if let Err(e) = vote.proposal.encode(&mut encoded_proposal) {
                    error!("consensus: Proposal encoding failed: {:?}", e);
                    return Ok((false, None))
                };

                if !participant.public_key.verify(&encoded_proposal, &vote.vote) {
                    warn!("consensus: Voter ({}), signature couldn't be verified", va);
                    return Ok((false, None))
                }

                // Updating participant vote
                match participant.voted {
                    Some(voted) => {
                        if vote.slot > voted {
                            participant.voted = Some(vote.slot);
                        }
                    }
                    None => participant.voted = Some(vote.slot),
                }

                // Invalidating quarantine
                participant.quarantined = None;

                self.consensus.participants.insert(participant.address, participant);
            }
            None => {
                warn!("consensus: Voter ({}) is not a participant!", vote.address);
                return Ok((false, None))
            }
        }

        let proposal = match self.find_proposal(&vote.proposal) {
            Ok(v) => v,
            Err(e) => {
                error!("consensus: find_proposal() failed: {}", e);
                return Err(e)
            }
        };

        if proposal.is_none() {
            debug!(target: "consensus", "Received vote for unknown proposal.");
            if !self.consensus.orphan_votes.contains(vote) {
                self.consensus.orphan_votes.push(vote.clone());
            }

            return Ok((false, None))
        }

        let (proposal, chain_idx) = proposal.unwrap();
        if proposal.block.sm.votes.contains(vote) {
            debug!("receive_vote(): Already seen this vote");
            return Ok((false, None))
        }

        proposal.block.sm.votes.push(vote.clone());

        let mut to_broadcast = vec![];
        if !proposal.block.sm.notarized && proposal.block.sm.votes.len() > (2 * node_count / 3) {
            debug!("receive_vote(): Notarized a block");
            proposal.block.sm.notarized = true;
            match self.chain_finalization(chain_idx).await {
                Ok(v) => {
                    to_broadcast = v;
                }
                Err(e) => {
                    error!("consensus: Block finalization failed: {}", e);
                    return Err(e)
                }
            }
        }

        Ok((true, Some(to_broadcast)))
    }

    /// Search the chains we're holding for the given proposal.
    pub fn find_proposal(
        &mut self,
        vote_proposal: &blake3::Hash,
    ) -> Result<Option<(&mut BlockProposal, i64)>> {
        for (index, chain) in &mut self.consensus.proposals.iter_mut().enumerate() {
            for proposal in chain.proposals.iter_mut().rev() {
                let proposal_hash = proposal.block.header.headerhash();
                if vote_proposal == &proposal_hash {
                    return Ok(Some((proposal, index as i64)))
                }
            }
        }

        Ok(None)
    }

    /// Remove provided transactions vector from unconfirmed_txs if they exist.
    pub fn remove_txs(&mut self, transactions: Vec<Transaction>) -> Result<()> {
        for tx in transactions {
            if let Some(pos) = self.unconfirmed_txs.iter().position(|txs| *txs == tx) {
                self.unconfirmed_txs.remove(pos);
            }
        }

        Ok(())
    }

    /// Provided an index, the node checks if the chain can be finalized.
    /// Consensus finalization logic:
    /// - If the node has observed the notarization of 3 consecutive
    ///   proposals in a fork chain, it finalizes (appends to canonical
    ///   blockchain) all proposals up to the middle block.
    /// When fork chain proposals are finalized, the rest of fork chains not
    /// starting by those proposals are removed.
    pub async fn chain_finalization(&mut self, chain_index: i64) -> Result<Vec<BlockInfo>> {
        let chain = &mut self.consensus.proposals[chain_index as usize];

        if chain.proposals.len() < 3 {
            debug!(
                "chain_finalization(): Less than 3 proposals in chain {}, nothing to finalize",
                chain_index
            );
            return Ok(vec![])
        }

        let mut consecutive = 0;
        for proposal in &chain.proposals {
            if proposal.block.sm.notarized {
                consecutive += 1;
                continue
            }

            break
        }

        if consecutive < 3 {
            debug!(
                "chain_finalization(): Less than 3 notarized blocks in chain {}, nothing to finalize",
                chain_index
            );
            return Ok(vec![])
        }

        let mut finalized = vec![];
        for proposal in &mut chain.proposals[..(consecutive - 1)] {
            proposal.block.sm.finalized = true;
            finalized.push(proposal.clone().into());
        }

        chain.proposals.drain(0..(consecutive - 1));

        info!("consensus: Adding {} finalized block to canonical chain", finalized.len());
        let blockhashes = match self.blockchain.add(&finalized) {
            Ok(v) => v,
            Err(e) => {
                error!("consensus: Failed appending finalized blocks to canonical chain: {}", e);
                return Err(e)
            }
        };

        for proposal in &finalized {
            // TODO: Is this the right place? We're already doing this in protocol_sync.
            // TODO: These state transitions have already been checked.
            debug!(target: "consensus", "Applying state transition for finalized block");
            let canon_state_clone = self.state_machine.lock().await.clone();
            let mem_st = MemoryState::new(canon_state_clone);
            let state_updates = self.validate_state_transitions(mem_st, &proposal.txs)?;
            self.update_canon_state(state_updates, None).await?;
            self.remove_txs(proposal.txs.clone())?;
        }

        let last_block = *blockhashes.last().unwrap();
        let last_slot = finalized.last().unwrap().header.slot;

        let mut dropped = vec![];
        for chain in self.consensus.proposals.iter() {
            let first = chain.proposals.first().unwrap();
            if first.block.header.state != last_block || first.block.header.slot <= last_slot {
                dropped.push(chain.clone());
            }
        }

        for chain in dropped {
            self.consensus.proposals.retain(|c| *c != chain);
        }

        // Remove orphan votes
        let mut orphans = vec![];
        for vote in self.consensus.orphan_votes.iter() {
            if vote.slot <= last_slot {
                orphans.push(vote.clone());
            }
        }

        for vote in orphans {
            self.consensus.orphan_votes.retain(|v| *v != vote);
        }

        Ok(finalized)
    }

    /// Append a new participant to the pending participants list.
    pub fn append_participant(&mut self, participant: Participant) -> bool {
        if self.consensus.pending_participants.contains(&participant) {
            return false
        }

        self.consensus.pending_participants.push(participant);
        true
    }

    /// Refresh the participants map, to retain only the active ones.
    /// Active nodes are considered those that joined previous slot
    /// or on the slot the last proposal was generated, either voted
    /// or joined the previous of that slot. That ensures we cover
    /// the case of a node joining while the chosen slot leader is inactive.
    /// Inactive nodes are marked as quarantined, so they can be removed if
    /// they are in quarantine more than the predifined quarantine period.
    pub fn refresh_participants(&mut self) -> Result<()> {
        // Node checks if it should refresh its participants list
        let current = self.current_slot();
        if current <= self.consensus.refreshed {
            debug!("refresh_participants(): Participants have been refreshed this slot.");
            return Ok(())
        }

        debug!("refresh_participants(): Adding pending participants");
        for participant in &self.consensus.pending_participants {
            self.consensus.participants.insert(participant.address, participant.clone());
        }

        if self.consensus.pending_participants.is_empty() {
            debug!(
                "refresh_participants(): Didn't manage to add any participant, pending were empty."
            );
        }

        self.consensus.pending_participants = vec![];

        let mut inactive = Vec::new();
        let mut last_slot = self.last_slot()?;

        // This check ensures that we don't chech the current slot,
        // as a node might receive the proposal of current slot before
        // starting refreshing participants, so the last_slot will be
        // the current one.
        if last_slot >= current {
            last_slot = current - 1;
        }

        let previous_slot = current - 1;
        // This check ensures that when restarting the network, previous
        // from last slot is not u64::MAX
        let previous_from_last_slot = match last_slot {
            0 => 0,
            _ => last_slot - 1,
        };

        debug!(
            "refresh_participants(): Node {:?} checking slots: previous - {:?}, last - {:?}, previous from last - {:?}",
            self.address, previous_slot, last_slot, previous_from_last_slot
        );

        let leader = self.slot_leader();
        for (index, participant) in self.consensus.participants.iter_mut() {
            match participant.quarantined {
                Some(slot) => {
                    if (current - slot) > QUARANTINE_DURATION {
                        warn!(
                            "refresh_participants(): Removing participant: {:?} (joined {:?}, voted {:?})",
                            participant.address,
                            participant.joined,
                            participant.voted
                        );
                        inactive.push(*index);
                    }
                }
                None => {
                    // Slot leader is always quarantined, to cover the case they become inactive the slot before
                    // becoming the leader. This can be used for slashing in the future.
                    if participant.address == leader.address {
                        debug!(
                            "refresh_participants(): Quaranteening leader: {:?} (joined {:?}, voted {:?})",
                            participant.address,
                            participant.joined,
                            participant.voted
                        );
                        participant.quarantined = Some(current);
                        continue
                    }
                    match participant.voted {
                        Some(slot) => {
                            if slot < last_slot {
                                warn!(
                                    "refresh_participants(): Quaranteening participant: {:?} (joined {:?}, voted {:?})",
                                    participant.address,
                                    participant.joined,
                                    participant.voted
                                );
                                participant.quarantined = Some(current);
                            }
                        }
                        None => {
                            if (previous_slot == last_slot && participant.joined < previous_slot) ||
                                (previous_slot != last_slot &&
                                    participant.joined < previous_from_last_slot)
                            {
                                warn!(
                                    "refresh_participants(): Quaranteening participant: {:?} (joined {:?}, voted {:?})",
                                    participant.address,
                                    participant.joined,
                                    participant.voted
                                );
                                participant.quarantined = Some(current);
                            }
                        }
                    }
                }
            }
        }

        for index in inactive {
            self.consensus.participants.remove(&index);
        }

        if self.consensus.participants.is_empty() {
            // If no nodes are active, node becomes a single node network.
            let participant = Participant::new(self.public, self.address, self.current_slot());
            self.consensus.participants.insert(participant.address, participant);
        }

        self.consensus.refreshed = current;

        Ok(())
    }

    /// Utility function to reset the current consensus state.
    pub fn reset_consensus_state(&mut self) -> Result<()> {
        let genesis_ts = self.consensus.genesis_ts;
        let genesis_block = self.consensus.genesis_block;

        let consensus = ConsensusState {
            genesis_ts,
            genesis_block,
            proposals: vec![],
            orphan_votes: vec![],
            participants: BTreeMap::new(),
            pending_participants: vec![],
            refreshed: 0,
        };

        self.consensus = consensus;
        Ok(())
    }

    // ==========================
    // State transition functions
    // ==========================

    /// Validate and append to canonical state received blocks.
    pub async fn receive_blocks(&mut self, blocks: &[BlockInfo]) -> Result<()> {
        // Verify state transitions for all blocks and their respective transactions.
        debug!("receive_blocks(): Starting state transition validations");
        let mut canon_updates = vec![];
        let canon_state_clone = self.state_machine.lock().await.clone();
        let mut mem_state = MemoryState::new(canon_state_clone);
        for block in blocks {
            let mut state_updates =
                self.validate_state_transitions(mem_state.clone(), &block.txs)?;

            for update in &state_updates {
                mem_state.apply(update.clone());
            }

            canon_updates.append(&mut state_updates);
        }
        debug!("receive_blocks(): All state transitions passed");

        debug!("receive_blocks(): Updating canon state");
        self.update_canon_state(canon_updates, None).await?;

        debug!("receive_blocks(): Appending blocks to ledger");
        self.blockchain.add(blocks)?;

        Ok(())
    }

    /// Validate and append to canonical state received finalized block.
    /// Returns boolean flag indicating already existing block.
    pub async fn receive_finalized_block(&mut self, block: BlockInfo) -> Result<bool> {
        match self.blockchain.has_block(&block) {
            Ok(v) => {
                if v {
                    debug!("receive_finalized_block(): Existing block received");
                    return Ok(false)
                }
            }
            Err(e) => {
                error!("receive_finalized_block(): failed checking for has_block(): {}", e);
                return Ok(false)
            }
        };

        debug!("receive_finalized_block(): Executing state transitions");
        self.receive_blocks(&[block.clone()]).await?;

        debug!("receive_finalized_block(): Removing block transactions from unconfirmed_txs");
        self.remove_txs(block.txs.clone())?;

        Ok(true)
    }

    /// Validate and append to canonical state received finalized blocks from block sync task.
    /// Already existing blocks are ignored.
    pub async fn receive_sync_blocks(&mut self, blocks: &[BlockInfo]) -> Result<()> {
        let mut new_blocks = vec![];
        for block in blocks {
            match self.blockchain.has_block(block) {
                Ok(v) => {
                    if v {
                        debug!("receive_sync_blocks(): Existing block received");
                        continue
                    }
                    new_blocks.push(block.clone());
                }
                Err(e) => {
                    error!("receive_sync_blocks(): failed checking for has_block(): {}", e);
                    continue
                }
            };
        }

        if new_blocks.is_empty() {
            debug!("receive_sync_blocks(): no new blocks to append");
            return Ok(())
        }

        debug!("receive_sync_blocks(): Executing state transitions");
        self.receive_blocks(&new_blocks[..]).await?;

        Ok(())
    }

    /// Validate state transitions for given transactions and state and
    /// return a vector of [`StateUpdate`]
    pub fn validate_state_transitions(
        &self,
        state: MemoryState,
        txs: &[Transaction],
    ) -> Result<Vec<StateUpdate>> {
        let mut ret = vec![];
        let mut st = state;

        for (i, tx) in txs.iter().enumerate() {
            let update = match state_transition(&st, tx.clone()) {
                Ok(v) => v,
                Err(e) => {
                    warn!("validate_state_transition(): Failed for tx {}: {}", i, e);
                    return Err(e.into())
                }
            };
            st.apply(update.clone());
            ret.push(update);
        }

        Ok(ret)
    }

    /// Apply a vector of [`StateUpdate`] to the canonical state.
    pub async fn update_canon_state(
        &self,
        updates: Vec<StateUpdate>,
        notify: Option<async_channel::Sender<(PublicKey, u64)>>,
    ) -> Result<()> {
        let secret_keys: Vec<SecretKey> =
            self.client.get_keypairs().await?.iter().map(|x| x.secret).collect();

        debug!("update_canon_state(): Acquiring state machine lock");
        let mut state = self.state_machine.lock().await;
        for update in updates {
            state
                .apply(update, secret_keys.clone(), notify.clone(), self.client.wallet.clone())
                .await?;
        }
        drop(state);
        debug!("update_canon_state(): Dropped state machine lock");

        debug!("update_canon_state(): Successfully applied state updates");
        Ok(())
    }
}<|MERGE_RESOLUTION|>--- conflicted
+++ resolved
@@ -13,12 +13,7 @@
 use rand::rngs::OsRng;
 
 use super::{
-<<<<<<< HEAD
-    Block, BlockInfo, BlockProposal, Metadata, Participant, ProposalChain, StreamletMetadata, Vote, TransactionLeadProof,
-=======
-    Block, BlockInfo, BlockProposal, Header, Metadata, Participant, ProposalChain,
-    StreamletMetadata, Vote,
->>>>>>> 22be735e
+    Block, BlockInfo, BlockProposal, OuroborosMetadata, Participant, ProposalChain, StreamletMetadata, Vote, TransactionLeadProof, Header,
 };
 use crate::{
     blockchain::Blockchain,
@@ -298,16 +293,6 @@
         let (prev_hash, index) = self.longest_notarized_chain_last_hash().unwrap();
         let unproposed_txs = self.unproposed_txs(index);
 
-<<<<<<< HEAD
-        let eta : [u8;32] = *blake3::hash(b"let there be dark!").as_bytes();
-        let empty_lead_proof = TransactionLeadProof::default();
-        let metadata = Metadata::new(
-            Timestamp::current_time(),
-            // empty seed
-            eta,
-            empty_lead_proof,
-        );
-=======
         let mut tree = BridgeTree::<MerkleNode, MERKLE_DEPTH>::new(100);
         for tx in &unproposed_txs {
             for output in &tx.outputs {
@@ -316,19 +301,16 @@
             }
         }
         let root = tree.root(0).unwrap();
-
-        let header =
-            Header::new(prev_hash, self.slot_epoch(slot), slot, Timestamp::current_time(), root);
-
-        let signed_proposal = self.secret.sign(&header.headerhash().as_bytes()[..]);
-
-        let metadata =
-            Metadata::new(String::from("proof"), String::from("r"), signed_proposal, self.address);
->>>>>>> 22be735e
-
+        let header = Header::new(prev_hash, self.slot_epoch(slot), slot, Timestamp::current_time(), root);
+
+
+        // are the signature, and address used?
+        //let signed_proposal = self.secret.sign(&header.headerhash().as_bytes()[..]);
+        //let metadata = Metadata::new(String::from("proof"), String::from("r"), signed_proposal, self.address);
+
+        let om = OuroborosMetadata::new(eta, lead_proof);
         let sm = StreamletMetadata::new(self.consensus.participants.values().cloned().collect());
-
-        Ok(Some(BlockProposal::new(header, unproposed_txs, metadata, sm)))
+        Ok(Some(BlockProposal::new(header, unproposed_txs, om, sm)))
     }
 
     /// Retrieve all unconfirmed transactions not proposed in previous blocks
