--- conflicted
+++ resolved
@@ -10,11 +10,8 @@
 #RUSTFLAGS = -C target-cpu=native
 
 # Binaries to be built
-<<<<<<< HEAD
-BINS = zkas drk darkfid tau taud ircd dnetview darkotc
-=======
+
 BINS = drk darkfid tau taud ircd dnetview darkotc darkwikid darkwiki
->>>>>>> 22be735e
 
 # Common dependencies which should force the binaries to be rebuilt
 BINDEPS = \
