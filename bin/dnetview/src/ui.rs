use crate::view::View;
use log::debug;

use tui::{
    backend::Backend,
    layout::{Constraint, Direction, Layout, Rect},
    style::Style,
    text::{Span, Spans},
    widgets::{Block, Borders, List, ListItem, Paragraph},
    Frame,
};

pub fn ui<B: Backend>(f: &mut Frame<'_, B>, mut view: View) {
    let list_margin = 2;
    let list_direction = Direction::Horizontal;
    let list_cnstrnts = vec![Constraint::Percentage(50), Constraint::Percentage(50)];

    let mut nodes = Vec::new();
    let style = Style::default();

    // lines.push(sublist)
    for id in &view.id_list.node_id {
        let id_span = Span::raw(id.to_string());
        let mut lines = vec![Spans::from(id_span)];

        // create a new vector of addresses
        // render as a sub node
        match &view.info_list.infos.get(id) {
            Some(node) => {
                if !node.outbound.iter().all(|node| node.is_empty) {
                    lines.push(Spans::from(Span::styled("   Outgoing", Style::default())));
                }
                for outbound in &node.outbound.clone() {
                    for slot in outbound.slots.clone() {
                        let addr = Span::styled(format!("       {}", slot.addr), style);
<<<<<<< HEAD
=======
                        data.push(slot.addr.to_string());
>>>>>>> d519c461
                        let msg: Span = match slot.channel.last_status.as_str() {
                            "recv" => Span::styled(
                                format!("               [R: {}]", slot.channel.last_msg),
                                style,
                            ),
                            "sent" => Span::styled(
                                format!("               [S: {}]", slot.channel.last_msg),
                                style,
                            ),
                            a => Span::styled(a.to_string(), style),
                        };
<<<<<<< HEAD
=======
                        data.push(slot.channel.last_msg.to_string());
>>>>>>> d519c461
                        lines.push(Spans::from(vec![addr, msg]));
                    }
                }
                if !node.inbound.iter().all(|node| node.is_empty) {
                    lines.push(Spans::from(Span::styled("   Incoming", Style::default())));
                }
                for inbound in &node.inbound {
                    let addr = Span::styled(format!("       {}", inbound.connected), style);
<<<<<<< HEAD
=======
                    data.push(inbound.connected.to_string());
>>>>>>> d519c461
                    let msg: Span = match inbound.channel.last_status.as_str() {
                        "recv" => Span::styled(
                            format!("               [R: {}]", inbound.channel.last_msg),
                            style,
                        ),
                        "sent" => Span::styled(
                            format!("               [R: {}]", inbound.channel.last_msg),
                            style,
                        ),
                        a => Span::styled(a.to_string(), style),
                    };
<<<<<<< HEAD
=======
                    data.push(inbound.channel.last_msg.to_string());
>>>>>>> d519c461
                    lines.push(Spans::from(vec![addr, msg]));
                }
                lines.push(Spans::from(Span::styled("   Manual", Style::default())));
                for connect in &node.manual {
                    lines.push(Spans::from(Span::styled(format!("       {}", connect.key), style)));
                }
            }
            None => {
                // TODO
                debug!("This is also a bug");
            }
        }

        let ids = ListItem::new(lines);
        nodes.push(ids);
    }

    let nodes =
        List::new(nodes).block(Block::default().borders(Borders::ALL)).highlight_symbol(">> ");
    let slice = Layout::default()
        .direction(list_direction)
        .margin(list_margin)
        .constraints(list_cnstrnts)
        .split(f.size());

    f.render_stateful_widget(nodes, slice[0], &mut view.id_list.state);

    render_info_right(view.clone(), f, slice);
}

fn render_info_right<B: Backend>(_view: View, f: &mut Frame<'_, B>, slice: Vec<Rect>) {
    let span = vec![];
    let graph =
        Paragraph::new(span).block(Block::default().borders(Borders::ALL)).style(Style::default());
    f.render_widget(graph, slice[1]);
}<|MERGE_RESOLUTION|>--- conflicted
+++ resolved
@@ -33,10 +33,6 @@
                 for outbound in &node.outbound.clone() {
                     for slot in outbound.slots.clone() {
                         let addr = Span::styled(format!("       {}", slot.addr), style);
-<<<<<<< HEAD
-=======
-                        data.push(slot.addr.to_string());
->>>>>>> d519c461
                         let msg: Span = match slot.channel.last_status.as_str() {
                             "recv" => Span::styled(
                                 format!("               [R: {}]", slot.channel.last_msg),
@@ -48,10 +44,6 @@
                             ),
                             a => Span::styled(a.to_string(), style),
                         };
-<<<<<<< HEAD
-=======
-                        data.push(slot.channel.last_msg.to_string());
->>>>>>> d519c461
                         lines.push(Spans::from(vec![addr, msg]));
                     }
                 }
@@ -60,10 +52,6 @@
                 }
                 for inbound in &node.inbound {
                     let addr = Span::styled(format!("       {}", inbound.connected), style);
-<<<<<<< HEAD
-=======
-                    data.push(inbound.connected.to_string());
->>>>>>> d519c461
                     let msg: Span = match inbound.channel.last_status.as_str() {
                         "recv" => Span::styled(
                             format!("               [R: {}]", inbound.channel.last_msg),
@@ -75,10 +63,6 @@
                         ),
                         a => Span::styled(a.to_string(), style),
                     };
-<<<<<<< HEAD
-=======
-                    data.push(inbound.channel.last_msg.to_string());
->>>>>>> d519c461
                     lines.push(Spans::from(vec![addr, msg]));
                 }
                 lines.push(Spans::from(Span::styled("   Manual", Style::default())));
